--- conflicted
+++ resolved
@@ -311,80 +311,6 @@
         token2id: pc.Token2Id = pc.Token2Id(data={t: i for (t, i) in zip(dictionary.token, dictionary.index)})
         return token2id
 
-<<<<<<< HEAD
-    def slim_types(self) -> InferredTopicsData:
-
-        """document_index"""
-        self.document_index['year'] = self.document_index['year'].astype(np.int16)
-        self.document_index['n_tokens'] = self.document_index['n_tokens'].astype(np.int32)
-        self.document_index['n_raw_tokens'] = self.document_index['n_raw_tokens'].astype(np.int32)
-        if 'document_id' in self.document_index.columns:
-            self.document_index['document_id'] = self.document_index['document_id'].astype(np.int32)
-        for column in set(pu.PD_PoS_tag_groups.index.to_list()).intersection(self.document_index.columns):
-            self.document_index[column] = self.document_index[column].astype(np.int32)
-
-        """dictionary"""
-
-        """topic_token_weights"""
-        self.topic_token_weights['topic_id'] = self.topic_token_weights['topic_id'].astype(np.int16)
-        self.topic_token_weights['token_id'] = self.topic_token_weights['token_id'].astype(np.int32)
-        self.topic_token_weights['weight'] = self.topic_token_weights['weight'].astype(np.float32)
-
-        """document_topic_weights"""
-        self.document_topic_weights['document_id'] = self.document_topic_weights['document_id'].astype(np.int32)
-        self.document_topic_weights['topic_id'] = self.document_topic_weights['topic_id'].astype(np.int16)
-        self.document_topic_weights['weight'] = self.document_topic_weights['weight'].astype(np.float32)
-        self.document_topic_weights['year'] = self.document_topic_weights['year'].astype(np.int16)
-
-        return self
-
-    def slimmer(self) -> InferredTopicsData:
-
-        """document_index"""
-        remove_columns = set(pu.PD_PoS_tag_groups.index.to_list()) | {'filename', 'year2', 'number'}
-        self.document_index.drop(columns=list(remove_columns.intersection(self.document_index.columns)), inplace=True)
-        if 'document_id' in self.document_index.columns:
-            self.document_index.set_index('document_id', drop=True, inplace=True)
-
-        """dictionary"""
-        if 'dfs' in self.dictionary.columns:
-            self.dictionary.drop(columns='dfs', inplace=True, errors='ignore')
-
-        """topic_token_weights"""
-        if 'token_id' not in self.topic_token_weights.columns:
-            self.topic_token_weights = self.topic_token_weights.reset_index().set_index('topic_id')
-
-        if 'token' in self.topic_token_weights:
-            self.topic_token_weights.drop(columns='token', inplace=True)
-
-        """document_topic_weights"""
-
-        return self
-
-    def memory_usage(self, total: bool = True) -> dict:
-        return {
-            "document_index": pu.size_of(self.document_index, unit='MB', total=total),
-            "dictionary": pu.size_of(self.dictionary, unit='MB', total=total),
-            "topic_token_weights": pu.size_of(self.topic_token_weights, unit='MB', total=total),
-            "topic_token_overview": pu.size_of(self.topic_token_overview, unit='MB', total=total),
-            "document_topic_weights": pu.size_of(self.document_topic_weights, unit='MB', total=total),
-        }
-
-    def log_usage(self, total: bool = False, verbose: bool = True) -> None:
-        usage: dict = self.memory_usage(total=total)
-        if not verbose and total:
-            sw: str = ', '.join([f"{k}: {v}" for k, v in usage.items()])
-            logger.info(f"{sw}")
-        else:
-            for k, v in usage.items():
-                if isinstance(v, dict):
-                    sw: str = ', '.join([f"{c}: {w}" for c, w in v.items()])
-                    logger.info(f"{k}: {sw}")
-                else:
-                    logger.info(f"{k}: {v}")
-
-=======
->>>>>>> 9a913561
     @property
     def topic_labels(self) -> dict:
         if 'label' not in self.topic_token_overview.columns:
