--- conflicted
+++ resolved
@@ -308,64 +308,4 @@
         self.pipeline.payload.update_document_properties(payload.document_name, **properties)
 
 
-<<<<<<< HEAD
-DocumentTagger = Callable[[DocumentPayload, List[str], Dict[str, Any]], TaggedFrame]
-
-
-class Token2Id(MutableMapping):
-    """A token-to-id mapping (dictionary)"""
-
-    def __init__(self, store: Optional[Union[dict, defaultdict]] = None, lowercase:bool = True):
-        if isinstance(store, defaultdict):
-            self.store = store
-        elif isinstance(store, dict):
-            self.store = defaultdict(int, self.store)
-        else:
-            self.store = store or defaultdict()
-
-        self.store.default_factory = self.store.__len__
-        self.lowercase: bool = lowercase
-
-
-    def __getitem__(self, key):
-        return self.store[self._keytransform(key)]
-
-    def __setitem__(self, key, value):
-        self.store[self._keytransform(key)] = value
-
-    def __delitem__(self, key):
-        del self.store[self._keytransform(key)]
-
-    def __iter__(self):
-        return iter(self.store)
-
-    def __len__(self):
-        return len(self.store)
-
-    def _keytransform(self, key):
-        return key
-
-    def ingest(self, tokens: Iterator[str]) -> "Token2Id":
-
-        if self.lowercase:
-            if isinstance(tokens, pd.core.api.Series):
-                tokens = pd.core.api.Series.str.lower()
-            else:
-                tokens = (token.lower() for token in tokens)
-
-        for token in tokens:
-            _ = self.store[token]
-        return self
-
-    def close(self) -> "Token2Id":
-        self.store.default_factory = None
-
-    def open(self) -> "Token2Id":
-        self.store.default_factory = self.__len__
-        return self
-
-    def id2token(self) -> dict:
-        return {v: k for k, v in self.store.items()}
-=======
-DocumentTagger = Callable[[DocumentPayload, List[str], Dict[str, Any]], TaggedFrame]
->>>>>>> 558438ea
+DocumentTagger = Callable[[DocumentPayload, List[str], Dict[str, Any]], TaggedFrame]